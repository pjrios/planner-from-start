--- conflicted
+++ resolved
@@ -17,10 +17,7 @@
 from . import vector_store
 from .database import init_db
 from .routers import classes
-<<<<<<< HEAD
-=======
 from . import database, scheduler, vector_store
->>>>>>> edffcae3
 
 LOGGER = logging.getLogger(__name__)
 logging.basicConfig(level=logging.INFO)
@@ -168,9 +165,6 @@
     )
 
 
-<<<<<<< HEAD
-app.include_router(classes.router)
-=======
 app.include_router(classes.router)
 @app.get("/academic-years", response_model=list[AcademicYearResponse])
 def list_academic_years() -> list[AcademicYearResponse]:
@@ -405,5 +399,4 @@
         scheduled_date=class_row["scheduled_date"],
         academic_year_id=class_row["academic_year_id"],
         suggestions=suggestions,
-    )
->>>>>>> edffcae3
+    )