:root {
  color-scheme: light dark;
  font-family: "Inter", system-ui, -apple-system, BlinkMacSystemFont, "Segoe UI",
    sans-serif;
  background-color: #0f172a;
  background-image: radial-gradient(circle at top, #1e293b, #0f172a 60%);
  min-height: 100%;
}

body {
  margin: 0;
  padding: 0;
  color: #e2e8f0;
}

.container {
  max-width: 960px;
  margin: 0 auto;
  padding: 2.5rem 1.5rem 3rem;
}

header h1 {
  margin-bottom: 0.5rem;
  font-size: clamp(2.25rem, 5vw, 3rem);
}

.subtitle {
  margin-top: 0;
  color: #cbd5f5;
  max-width: 720px;
  line-height: 1.6;
}

.card {
  background: rgba(15, 23, 42, 0.75);
  border: 1px solid rgba(148, 163, 184, 0.35);
  border-radius: 20px;
  padding: 1.75rem;
  margin-top: 1.75rem;
  box-shadow: 0 24px 60px rgba(15, 23, 42, 0.3);
  backdrop-filter: blur(12px);
}

.card h2 {
  margin-top: 0;
  margin-bottom: 1rem;
  font-size: 1.5rem;
}

form {
  display: flex;
  flex-direction: column;
  gap: 1rem;
}

input[type="file"] {
  padding: 0.75rem;
  border: 1px dashed rgba(148, 163, 184, 0.6);
  border-radius: 12px;
  background: rgba(30, 41, 59, 0.6);
  color: inherit;
}

button {
  align-self: flex-start;
  padding: 0.75rem 1.5rem;
  border-radius: 999px;
  border: none;
  background: linear-gradient(135deg, #38bdf8, #6366f1);
  color: #0f172a;
  font-weight: 600;
  cursor: pointer;
  transition: transform 0.15s ease, box-shadow 0.2s ease;
}

button:hover {
  transform: translateY(-1px);
  box-shadow: 0 18px 40px rgba(56, 189, 248, 0.35);
}

button:disabled {
  opacity: 0.6;
  cursor: not-allowed;
  box-shadow: none;
}

.query-input {
  display: flex;
  flex-wrap: wrap;
  gap: 0.75rem;
}

.query-input input[type="text"] {
  flex: 1 1 320px;
  padding: 0.75rem 1rem;
  border-radius: 12px;
  border: 1px solid rgba(148, 163, 184, 0.35);
  background: rgba(30, 41, 59, 0.6);
  color: inherit;
}

.query-input input[type="number"] {
  width: 90px;
  padding: 0.75rem;
  border-radius: 12px;
  border: 1px solid rgba(148, 163, 184, 0.35);
  background: rgba(30, 41, 59, 0.6);
  color: inherit;
}

output {
  display: block;
  min-height: 1.5rem;
  color: #bae6fd;
  font-size: 0.95rem;
}

.holiday-manager {
  display: flex;
  flex-direction: column;
  gap: 2rem;
}

.holiday-manager__header {
  display: flex;
  flex-wrap: wrap;
  align-items: center;
  justify-content: space-between;
  gap: 1rem;
}

.holiday-manager__year-picker {
  display: flex;
  flex-direction: column;
  gap: 0.5rem;
}

.holiday-manager__year-picker select {
  min-width: 180px;
  padding: 0.6rem 0.75rem;
  border-radius: 10px;
  border: 1px solid rgba(148, 163, 184, 0.35);
  background: rgba(30, 41, 59, 0.6);
  color: inherit;
}

.holiday-manager__content {
  display: grid;
  gap: 1.75rem;
  grid-template-columns: repeat(auto-fit, minmax(280px, 1fr));
}

.holiday-form label {
  display: flex;
  flex-direction: column;
  gap: 0.35rem;
  font-size: 0.95rem;
}

.holiday-form input[type="text"],
.holiday-form input[type="date"] {
  padding: 0.6rem 0.75rem;
  border-radius: 10px;
  border: 1px solid rgba(148, 163, 184, 0.35);
  background: rgba(30, 41, 59, 0.6);
  color: inherit;
}

.holiday-form__actions {
  display: flex;
  gap: 0.75rem;
}

.holiday-form__actions button[type="button"] {
  background: rgba(148, 163, 184, 0.2);
  color: #e2e8f0;
}

.holiday-form__status {
  margin: 0;
  font-size: 0.9rem;
  color: #fbbf24;
}

.holiday-list ul {
  list-style: none;
  padding: 0;
  margin: 0;
  display: grid;
  gap: 1rem;
}

.holiday-list__item {
  display: flex;
  justify-content: space-between;
  gap: 1rem;
  padding: 1rem;
  border-radius: 14px;
  background: rgba(30, 41, 59, 0.55);
  border: 1px solid rgba(148, 163, 184, 0.25);
}

.holiday-list__suggestions {
  margin-top: 0.75rem;
  padding-left: 1.25rem;
  color: #bae6fd;
}

.holiday-list__no-conflict {
  margin: 0.5rem 0 0;
  color: #94a3b8;
}

.holiday-list__actions {
  display: flex;
  flex-direction: column;
  gap: 0.5rem;
}

.holiday-list__actions button {
  align-self: stretch;
}

.holiday-calendar .calendar-grid {
  display: grid;
  gap: 1rem;
  grid-template-columns: repeat(auto-fit, minmax(220px, 1fr));
}

.calendar-grid__item {
  position: relative;
  padding: 1rem;
  border-radius: 14px;
  border: 1px solid rgba(148, 163, 184, 0.2);
  background: rgba(30, 41, 59, 0.5);
  text-align: left;
}

.calendar-grid__item--holiday {
  border-color: rgba(248, 113, 113, 0.6);
  box-shadow: 0 0 0 2px rgba(248, 113, 113, 0.3);
}

.calendar-grid__date {
  display: block;
  font-size: 0.85rem;
  color: #cbd5f5;
}

.calendar-grid__name {
  display: block;
  font-weight: 600;
  margin-top: 0.5rem;
}

.calendar-grid__badge {
  position: absolute;
  top: 12px;
  right: 12px;
  padding: 0.2rem 0.5rem;
  border-radius: 999px;
  background: rgba(248, 113, 113, 0.2);
  color: #fecaca;
  font-size: 0.75rem;
}

.class-modal {
  position: fixed;
  inset: 0;
  background: rgba(15, 23, 42, 0.85);
  display: grid;
  place-items: center;
  padding: 1.5rem;
  z-index: 50;
}

.class-modal__content {
  background: rgba(15, 23, 42, 0.95);
  border-radius: 16px;
  padding: 1.5rem;
  width: min(480px, 100%);
  border: 1px solid rgba(148, 163, 184, 0.35);
}

.class-modal__header {
  display: flex;
  justify-content: space-between;
  align-items: center;
  gap: 1rem;
  margin-bottom: 1rem;
}

.class-modal__header button {
  align-self: center;
  padding: 0.4rem 0.75rem;
}

.class-modal__suggestions {
  margin-top: 1rem;
  padding-left: 1.25rem;
  color: #bae6fd;
}

#results-container {
  margin-top: 1.25rem;
}

#results-list {
  padding-left: 1.5rem;
  display: grid;
  gap: 1rem;
  counter-reset: item;
}

#results-list li {
  list-style: decimal;
  background: rgba(30, 41, 59, 0.65);
  border-radius: 16px;
  padding: 1rem 1.25rem;
  border: 1px solid rgba(148, 163, 184, 0.25);
}

.result-metadata {
  margin-top: 0.75rem;
  font-size: 0.85rem;
  color: #94a3b8;
}

@media (max-width: 600px) {
  .container {
    padding: 2rem 1rem;
  }

  .card {
    padding: 1.5rem;
  }

  button {
    width: 100%;
    justify-content: center;
  }
<<<<<<< HEAD

  .holiday-manager__content {
    grid-template-columns: 1fr;
  }
=======
>>>>>>> 53de56e0
}

.agenda-page {
  background: rgba(15, 23, 42, 0.94);
  min-height: 100vh;
  color: #f8fafc;
  padding: 2rem;
}

.agenda-header {
  max-width: 960px;
  margin: 0 auto 2rem;
  text-align: center;
}

.agenda-header h1 {
  margin-bottom: 0.5rem;
  font-size: clamp(2rem, 5vw, 3rem);
}

.agenda-content {
  max-width: 1200px;
  margin: 0 auto;
  background: rgba(30, 41, 59, 0.75);
  border-radius: 18px;
  padding: 1.5rem;
  border: 1px solid rgba(148, 163, 184, 0.25);
  box-shadow: 0 20px 45px rgba(15, 23, 42, 0.35);
}

.trimester-legend {
  display: flex;
  gap: 1rem;
  margin-bottom: 1rem;
  flex-wrap: wrap;
}

.trimester-legend-item {
  display: flex;
  align-items: center;
  gap: 0.5rem;
  padding: 0.35rem 0.75rem;
  border-radius: 999px;
  background: rgba(15, 23, 42, 0.55);
  border: 1px solid rgba(148, 163, 184, 0.3);
}

.trimester-color {
  width: 12px;
  height: 12px;
  border-radius: 999px;
  display: inline-block;
}

.agenda-event {
  padding: 0.25rem 0.5rem;
  border-radius: 8px;
  display: flex;
  flex-direction: column;
  gap: 0.25rem;
}

.agenda-event-title {
  font-weight: 600;
}

.agenda-event-summary,
.agenda-event-meta {
  font-size: 0.75rem;
  color: #0f172a;
}

.agenda-event-holiday {
  background: rgba(248, 250, 252, 0.8);
  color: #334155;
}

.agenda-holiday-cell {
  background: rgba(239, 68, 68, 0.1) !important;
}

.agenda-error {
  display: flex;
  align-items: center;
  gap: 0.75rem;
  padding: 0.75rem 1rem;
  border-radius: 12px;
  background: rgba(248, 113, 113, 0.15);
  border: 1px solid rgba(248, 113, 113, 0.35);
  margin-bottom: 1rem;
}

.link-button {
  background: none;
  border: none;
  color: #38bdf8;
  cursor: pointer;
  text-decoration: underline;
  font-weight: 600;
}

.link-button:hover {
  color: #0ea5e9;
}

.modal-backdrop {
  position: fixed;
  inset: 0;
  background: rgba(15, 23, 42, 0.65);
  display: flex;
  align-items: center;
  justify-content: center;
  z-index: 1000;
}

.modal {
  background: #0f172a;
  border-radius: 16px;
  padding: 1.5rem;
  width: min(480px, 90vw);
  border: 1px solid rgba(148, 163, 184, 0.25);
  box-shadow: 0 25px 50px rgba(15, 23, 42, 0.35);
}

.modal-header {
  display: flex;
  justify-content: space-between;
  align-items: center;
  margin-bottom: 1rem;
}

.modal-header h2 {
  margin: 0;
  font-size: 1.5rem;
}

.modal-close {
  background: none;
  border: none;
  font-size: 1.5rem;
  color: #e2e8f0;
  cursor: pointer;
}

.modal-body {
  display: flex;
  flex-direction: column;
  gap: 1rem;
}

.modal-form {
  display: flex;
  flex-direction: column;
  gap: 1rem;
}

.modal-form label {
  display: flex;
  flex-direction: column;
  gap: 0.35rem;
  font-size: 0.95rem;
}

.modal-form input,
.modal-form textarea {
  padding: 0.75rem;
  border-radius: 10px;
  border: 1px solid rgba(148, 163, 184, 0.35);
  background: rgba(30, 41, 59, 0.85);
  color: #f8fafc;
  font-size: 0.95rem;
}

.modal-form textarea {
  min-height: 96px;
}

.modal-actions {
  display: flex;
  gap: 0.75rem;
  flex-wrap: wrap;
}

.modal-actions .secondary {
  background: rgba(148, 163, 184, 0.2);
  color: #f8fafc;
}

.modal-secondary-actions {
  display: flex;
  gap: 0.75rem;
  flex-wrap: wrap;
}

.modal-divider {
  height: 1px;
  background: rgba(148, 163, 184, 0.25);
}

.modal-feedback {
  font-size: 0.9rem;
  color: #38bdf8;
}

@media (max-width: 768px) {
  .agenda-page {
    padding: 1rem;
  }
  .agenda-header {
    text-align: left;
  }
  .agenda-content {
    padding: 1rem;
  }
}<|MERGE_RESOLUTION|>--- conflicted
+++ resolved
@@ -339,13 +339,10 @@
     width: 100%;
     justify-content: center;
   }
-<<<<<<< HEAD
 
   .holiday-manager__content {
     grid-template-columns: 1fr;
   }
-=======
->>>>>>> 53de56e0
 }
 
 .agenda-page {
@@ -560,4 +557,218 @@
   .agenda-content {
     padding: 1rem;
   }
+}
+
+.agenda-page {
+  background: rgba(15, 23, 42, 0.94);
+  min-height: 100vh;
+  color: #f8fafc;
+  padding: 2rem;
+}
+
+.agenda-header {
+  max-width: 960px;
+  margin: 0 auto 2rem;
+  text-align: center;
+}
+
+.agenda-header h1 {
+  margin-bottom: 0.5rem;
+  font-size: clamp(2rem, 5vw, 3rem);
+}
+
+.agenda-content {
+  max-width: 1200px;
+  margin: 0 auto;
+  background: rgba(30, 41, 59, 0.75);
+  border-radius: 18px;
+  padding: 1.5rem;
+  border: 1px solid rgba(148, 163, 184, 0.25);
+  box-shadow: 0 20px 45px rgba(15, 23, 42, 0.35);
+}
+
+.trimester-legend {
+  display: flex;
+  gap: 1rem;
+  margin-bottom: 1rem;
+  flex-wrap: wrap;
+}
+
+.trimester-legend-item {
+  display: flex;
+  align-items: center;
+  gap: 0.5rem;
+  padding: 0.35rem 0.75rem;
+  border-radius: 999px;
+  background: rgba(15, 23, 42, 0.55);
+  border: 1px solid rgba(148, 163, 184, 0.3);
+}
+
+.trimester-color {
+  width: 12px;
+  height: 12px;
+  border-radius: 999px;
+  display: inline-block;
+}
+
+.agenda-event {
+  padding: 0.25rem 0.5rem;
+  border-radius: 8px;
+  display: flex;
+  flex-direction: column;
+  gap: 0.25rem;
+}
+
+.agenda-event-title {
+  font-weight: 600;
+}
+
+.agenda-event-summary,
+.agenda-event-meta {
+  font-size: 0.75rem;
+  color: #0f172a;
+}
+
+.agenda-event-holiday {
+  background: rgba(248, 250, 252, 0.8);
+  color: #334155;
+}
+
+.agenda-holiday-cell {
+  background: rgba(239, 68, 68, 0.1) !important;
+}
+
+.agenda-error {
+  display: flex;
+  align-items: center;
+  gap: 0.75rem;
+  padding: 0.75rem 1rem;
+  border-radius: 12px;
+  background: rgba(248, 113, 113, 0.15);
+  border: 1px solid rgba(248, 113, 113, 0.35);
+  margin-bottom: 1rem;
+}
+
+.link-button {
+  background: none;
+  border: none;
+  color: #38bdf8;
+  cursor: pointer;
+  text-decoration: underline;
+  font-weight: 600;
+}
+
+.link-button:hover {
+  color: #0ea5e9;
+}
+
+.modal-backdrop {
+  position: fixed;
+  inset: 0;
+  background: rgba(15, 23, 42, 0.65);
+  display: flex;
+  align-items: center;
+  justify-content: center;
+  z-index: 1000;
+}
+
+.modal {
+  background: #0f172a;
+  border-radius: 16px;
+  padding: 1.5rem;
+  width: min(480px, 90vw);
+  border: 1px solid rgba(148, 163, 184, 0.25);
+  box-shadow: 0 25px 50px rgba(15, 23, 42, 0.35);
+}
+
+.modal-header {
+  display: flex;
+  justify-content: space-between;
+  align-items: center;
+  margin-bottom: 1rem;
+}
+
+.modal-header h2 {
+  margin: 0;
+  font-size: 1.5rem;
+}
+
+.modal-close {
+  background: none;
+  border: none;
+  font-size: 1.5rem;
+  color: #e2e8f0;
+  cursor: pointer;
+}
+
+.modal-body {
+  display: flex;
+  flex-direction: column;
+  gap: 1rem;
+}
+
+.modal-form {
+  display: flex;
+  flex-direction: column;
+  gap: 1rem;
+}
+
+.modal-form label {
+  display: flex;
+  flex-direction: column;
+  gap: 0.35rem;
+  font-size: 0.95rem;
+}
+
+.modal-form input,
+.modal-form textarea {
+  padding: 0.75rem;
+  border-radius: 10px;
+  border: 1px solid rgba(148, 163, 184, 0.35);
+  background: rgba(30, 41, 59, 0.85);
+  color: #f8fafc;
+  font-size: 0.95rem;
+}
+
+.modal-form textarea {
+  min-height: 96px;
+}
+
+.modal-actions {
+  display: flex;
+  gap: 0.75rem;
+  flex-wrap: wrap;
+}
+
+.modal-actions .secondary {
+  background: rgba(148, 163, 184, 0.2);
+  color: #f8fafc;
+}
+
+.modal-secondary-actions {
+  display: flex;
+  gap: 0.75rem;
+  flex-wrap: wrap;
+}
+
+.modal-divider {
+  height: 1px;
+  background: rgba(148, 163, 184, 0.25);
+}
+
+.modal-feedback {
+  font-size: 0.9rem;
+  color: #38bdf8;
+}
+
+@media (max-width: 768px) {
+  .agenda-page {
+    padding: 1rem;
+  }
+  .agenda-header {
+    text-align: left;
+  }
+  .agenda-content {
+    padding: 1rem;
+  }
 }